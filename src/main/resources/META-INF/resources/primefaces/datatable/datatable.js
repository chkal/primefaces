/**
 * PrimeFaces DataTable Widget
 */
PrimeFaces.widget.DataTable = function(id, cfg) {
    this.id = id;
    this.cfg = cfg;
    this.jqId = PrimeFaces.escapeClientId(id);
    this.tbody = this.jqId + '_data';

    //Paginator
    if(this.cfg.paginator) {
        this.setupPaginator();
    }

    //Sort events
    this.setupSortEvents();

    //Selection events
    if(this.cfg.selectionMode || this.cfg.columnSelectionMode) {
        this.selectionHolder = this.jqId + '_selection';

        var preselection = jQuery(this.selectionHolder).val();
        this.selection = preselection == "" ? [] : preselection.split(',');

        this.setupSelectionEvents();
    }

    if(this.cfg.expansion) {
        this.setupExpansionEvents();
    }

    if(this.cfg.scrollable) {
        this.setupScrolling();
    }

    var rowEditors = this.getRowEditors();
    if(rowEditors.length > 0) {
        this.setupCellEditorEvents(rowEditors);
    }
}

/**
 * Binds the change event listener and renders the paginator
 */
PrimeFaces.widget.DataTable.prototype.setupPaginator = function() {
    var paginator = this.getPaginator();

    paginator.subscribe('changeRequest', this.paginate, null, this);
    paginator.render();
}

/**
 * Applies events related to sorting in a non-obstrusive way
 */
PrimeFaces.widget.DataTable.prototype.setupSortEvents = function() {
    var _self = this;
    
    jQuery(this.jqId + ' th.ui-sortable-column').
        mouseover(function(){
            jQuery(this).toggleClass('ui-state-hover');
        })
        .mouseout(function(){
            jQuery(this).toggleClass('ui-state-hover');}
        )
        .click(function(event) {

            if(jQuery(event.target).is(':not(th,span)')) {
                return;
            }

            var columnId = jQuery(this).attr('id');
            //Reset previous sorted columns
            jQuery(this).siblings().removeClass('ui-state-active').
                children('.ui-sortable-column-icon').removeClass('ui-icon-triangle-1-n ui-icon-triangle-1-s');

            //Update sort state
            jQuery(this).addClass('ui-state-active');
            var sortIcon = jQuery(this).children('.ui-sortable-column-icon');
            
            if(sortIcon.hasClass('ui-icon-triangle-1-n')) {
                sortIcon.removeClass('ui-icon-triangle-1-n').addClass('ui-icon-triangle-1-s');

                _self.sort(columnId, false);
            }
            else if(sortIcon.hasClass('ui-icon-triangle-1-s')) {
                sortIcon.removeClass('ui-icon-triangle-1-s').addClass('ui-icon-triangle-1-n');

                _self.sort(columnId, true);
            } else {
                sortIcon.addClass('ui-icon-triangle-1-n');

                _self.sort(columnId, true);
            }
        });
}

/**
 * Applies events related to selection in a non-obstrusive way
 */
PrimeFaces.widget.DataTable.prototype.setupSelectionEvents = function() {
    var _self = this;

    //Row mouseover, mouseout, click
    if(this.cfg.selectionMode) {
        var selectEvent = this.cfg.dblclickSelect ? 'dblclick' : 'click',
        selector = this.isCellSelectionEnabled() ? this.jqId + ' tbody.ui-datatable-data tr td' : this.jqId + ' tbody.ui-datatable-data tr';

        jQuery(selector)
            .css('cursor', 'pointer')
            .die()
            .live('mouseover', function() {
                var element = jQuery(this);

                if(!element.hasClass('ui-selected')) {
                    element.addClass('ui-state-highlight');
                }

            })
            .live('mouseout', function() {
                var element = jQuery(this);

                if(!element.hasClass('ui-selected')) {
                    element.removeClass('ui-state-highlight');
                }

            })
            .live(selectEvent, function(event) {
                if(this.nodeName == 'TR')
                    _self.onRowClick(event, this);
                else
                    _self.onCellClick(event, this);
            });
            
    }
    //Radio-Checkbox based rowselection
    else if(this.cfg.columnSelectionMode) {
        
        if(this.cfg.columnSelectionMode == 'single') {
            jQuery(this.jqId + ' tbody.ui-datatable-data td.ui-selection-column input:radio')
                .die()
                .live('click', function() {
                    _self.selectRowWithRadio(this);
                });
        }
        else {
            jQuery(this.jqId + ' tbody.ui-datatable-data td.ui-selection-column input:checkbox')
                .die()
                .live('click', function() {
                    _self.selectRowWithCheckbox(this);
                });
        }
    }

    
}

/**
 * Applies events related to row expansion in a non-obstrusive way
 */
PrimeFaces.widget.DataTable.prototype.setupExpansionEvents = function() {
    var _self = this;

    jQuery(this.jqId + ' tbody.ui-datatable-data tr td span.ui-row-toggler')
            .die()
            .live('click', function() {
                _self.toggleExpansion(this);
            });
}

/**
 * Initialize data scrolling, for live scrolling listens scroll event to load data dynamically
 */
PrimeFaces.widget.DataTable.prototype.setupScrolling = function() {
    this.scrollOffset = this.cfg.scrollStep;
    this.shouldLiveScroll = true;
    jQuery(this.jqId + ' table').tableScroll({height:this.cfg.height});

    var _self = this;
    if(this.cfg.liveScroll) {
        
        jQuery(this.jqId + ' .ui-scrollable-datatable-container').scroll(function() {

            if(_self.shouldLiveScroll) {
                var viewport = jQuery(this);
                var scrollTop = viewport.attr('scrollTop'),
                scrollHeight = viewport.attr('scrollHeight'),
                viewportHeight = viewport.attr('clientHeight');

                if(scrollTop >= (scrollHeight - (viewportHeight))) {
                    _self.loadLiveRows();
                }
            }
            
        });
        
    }
}

/**
 * Loads rows on-the-fly when scrolling live
 */
PrimeFaces.widget.DataTable.prototype.loadLiveRows = function() {
    var options = {
        source: this.id,
        process: this.id,
        update: this.id,
        formId: this.cfg.formId
    },
    _self = this;

    options.onsuccess = function(responseXML) {
        var xmlDoc = responseXML.documentElement,
        updates = xmlDoc.getElementsByTagName("update");

        for(var i=0; i < updates.length; i++) {
            var id = updates[i].attributes.getNamedItem("id").nodeValue,
            content = updates[i].firstChild.data;

            if(id == _self.id){
                jQuery(_self.jqId + ' table.ui-scrollable-datatable-body tr:last').after(content);

                _self.scrollOffset += _self.cfg.scrollStep;

                //Disable scroll if there is no more data left
                if(_self.scrollOffset == _self.cfg.scrollLimit) {
                    _self.shouldLiveScroll = false;
                }
            }
            else {
                PrimeFaces.ajax.AjaxUtils.updateElement(id, content);
            }
        }

        return false;
    };

    var params = {};
    params[this.id + "_scrolling"] = true;
    params[this.id + "_scrollOffset"] = this.scrollOffset;

    PrimeFaces.ajax.AjaxRequest(this.cfg.url, options, params);
}

/**
 * Ajax pagination
 */
PrimeFaces.widget.DataTable.prototype.paginate = function(newState) {
    var options = {
        source: this.id,
        update: this.id,
        process: this.id,
        formId: this.cfg.formId
    };

    var _self = this;
    options.onsuccess = function(responseXML) {
        var xmlDoc = responseXML.documentElement,
        updates = xmlDoc.getElementsByTagName("update");

        for(var i=0; i < updates.length; i++) {
            var id = updates[i].attributes.getNamedItem("id").nodeValue,
            content = updates[i].firstChild.data;

            if(id == _self.id){
                jQuery(_self.tbody).replaceWith(content);

                _self.getPaginator().setState(newState);
            }
            else {
                PrimeFaces.ajax.AjaxUtils.updateElement(id, content);
            }
        }

        return false;
    };

    var params = {};
    params[this.id + "_paging"] = true;
    params[this.id + "_first"] = newState.recordOffset;
    params[this.id + "_rows"] = newState.rowsPerPage;
    params[this.id + "_page"] = newState.page;

    PrimeFaces.ajax.AjaxRequest(this.cfg.url, options, params);
}

/**
 * Ajax sort
 */
PrimeFaces.widget.DataTable.prototype.sort = function(columnId, asc) {
    if(this.isSelectionEnabled()) {
        this.clearSelection();
    }
    
    var options = {
        source: this.id,
        update: this.id,
        process: this.id,
        formId: this.cfg.formId
    };

    var _self = this;
    options.onsuccess = function(responseXML) {
        var xmlDoc = responseXML.documentElement,
        updates = xmlDoc.getElementsByTagName("update");

        for(var i=0; i < updates.length; i++) {
            var id = updates[i].attributes.getNamedItem("id").nodeValue,
            content = updates[i].firstChild.data;

            if(id == _self.id){
                jQuery(_self.tbody).replaceWith(content);

                //reset paginator
                var paginator = _self.getPaginator();
                if(paginator) {
                   paginator.setPage(1, true);
                }

            }
            else {
                PrimeFaces.ajax.AjaxUtils.updateElement(id, content);
            }
        }

        return false;
    };

    var params = {};
    params[this.id + "_sorting"] = true;
    params[this.id + "_sortKey"] = columnId;
    params[this.id + "_sortDir"] = asc;

    PrimeFaces.ajax.AjaxRequest(this.cfg.url, options, params);
}

/**
 * Ajax filter
 */
PrimeFaces.widget.DataTable.prototype.filter = function() {
    if(this.isSelectionEnabled()) {
        this.clearSelection();
    }
    
    var options = {
        source: this.id,
        update: this.id,
        process: this.id,
        formId: this.cfg.formId
    };

    var _self = this;
    options.onsuccess = function(responseXML) {
        var xmlDoc = responseXML.documentElement,
        updates = xmlDoc.getElementsByTagName("update");

        var paginator = _self.getPaginator();
        if(paginator) {
            var extensions = xmlDoc.getElementsByTagName("extension"),
            totalRecords = _self.getPaginator().getTotalRecords();

            for(var i=0; i < extensions.length; i++) {
                if(extensions[i].attributes.getNamedItem("primefacesCallbackParam").nodeValue == 'totalRecords') {
                    totalRecords = jQuery.parseJSON(extensions[i].firstChild.data).totalRecords;

                    //Reset paginator state
                    paginator.setPage(1);
                    paginator.setTotalRecords(totalRecords, true);
                }
            }
        }

        for(i=0; i < updates.length; i++) {
            var id = updates[i].attributes.getNamedItem("id").nodeValue,
            content = updates[i].firstChild.data;

            if(id == _self.id){
                jQuery(_self.tbody).replaceWith(content);
            }
            else {
                PrimeFaces.ajax.AjaxUtils.updateElement(id, content);
            }
        }

        return false;
    };

    var params = {};
    params[this.id + "_filtering"] = true;

    PrimeFaces.ajax.AjaxRequest(this.cfg.url, options, params);

}

/**
 * Row select handler
 *
 * - Unselects a row if it's already selected
 * - For single selection, clears previous selection
 */
PrimeFaces.widget.DataTable.prototype.onRowClick = function(event, rowElement) {
    
    //Check if rowclick triggered this event not an element in row content
    if(jQuery(event.target).is('td,span')) {
        
        var row = jQuery(rowElement);

        if(row.hasClass('ui-selected'))
            this.unselectRow(row);
        else
           this.selectRow(row);
       
    }
    
}

PrimeFaces.widget.DataTable.prototype.selectRow = function(row) {
    var rowId = row.attr('id').split('_row_')[1];

    //unselect previous selection
    if(this.isSingleSelection()) {
        row.siblings('.ui-selected').removeClass('ui-selected ui-state-highlight'); 
        this.selection = [];
    }

    //add to selection
    row.addClass('ui-state-highlight ui-selected');
    this.selection.push(rowId);

    //save state
    this.writeSelections();

    if(this.cfg.instantSelect) {
        this.fireRowSelectEvent(rowId);
    }
}

PrimeFaces.widget.DataTable.prototype.unselectRow = function(row) {
    var rowId = row.attr('id').split('_row_')[1];

    //remove visual style
    row.removeClass('ui-selected ui-state-highlight');

    //remove from selection
    this.selection = jQuery.grep(this.selection, function(r) {
        return r != rowId;
    });

    //save state
    this.writeSelections();

    if(this.cfg.instantUnselect) {
        this.fireRowUnselectEvent(rowId);
    }
}

/**
 *  Sends a rowSelectEvent on server side to invoke a rowSelectListener if defined
 */
PrimeFaces.widget.DataTable.prototype.fireRowSelectEvent = function(rowId) {
    var options = {
        source: this.id,
        process: this.id,
        formId: this.cfg.formId
    };

    if(this.cfg.onRowSelectUpdate) {
        options.update = this.cfg.onRowSelectUpdate;
    }
    
    if(this.cfg.onRowSelectStart) 
        options.onstart = this.cfg.onRowSelectStart;
    if(this.cfg.onRowSelectComplete)
        options.oncomplete = this.cfg.onRowSelectComplete;
    
    var params = {};
    params[this.id + '_instantSelectedRowIndex'] = rowId;

    PrimeFaces.ajax.AjaxRequest(this.cfg.url, options, params);
}

/**
 *  Sends a rowUnselectEvent on server side to invoke a rowUnselectListener if defined
 */
PrimeFaces.widget.DataTable.prototype.fireRowUnselectEvent = function(rowId) {
    var options = {
        source: this.id,
        process: this.id,
        formId: this.cfg.formId
    };

    if(this.cfg.onRowUnselectUpdate) {
        options.update = this.cfg.onRowUnselectUpdate;
    }

    var params = {};
    params[this.id + '_instantUnselectedRowIndex'] = rowId;

    PrimeFaces.ajax.AjaxRequest(this.cfg.url, options, params);
}

/**
 *  Selects the corresping row of a radio based column selection
 */
PrimeFaces.widget.DataTable.prototype.selectRowWithRadio = function(radio) {
    var row = jQuery(radio).parent().parent(),
    rowId = row.attr('id').split('_row_')[1];

    this.selection = [];
    this.selection.push(rowId);

    //save state
    this.writeSelections();
}

/**
 *  Selects the corresping row of a checkbox based column selection
 */
PrimeFaces.widget.DataTable.prototype.selectRowWithCheckbox = function(element) {
    var checkbox = jQuery(element),
    row = checkbox.parent().parent(),
    rowId = row.attr('id').split('_row_')[1],
    checked = checkbox.attr('checked');

    if(checked) {
        //add to selection
        this.selection.push(rowId);

    } else {
        //remove from selection
        this.selection = jQuery.grep(this.selection, function(r) {
            return r != rowId;
        });
        
    }

    //save state
    this.writeSelections();
}

/**
 * Selects all rows with checkbox
 */
PrimeFaces.widget.DataTable.prototype.toggleCheckAll = function(element) {
    var checkbox = jQuery(element),
    checked = checkbox.attr('checked');

    if(checked) {
        jQuery(this.jqId + ' tbody.ui-datatable-data td.ui-selection-column input:checkbox').attr('checked', true);

        var _self = this;
        if(this.getPaginator() != null) {
            for(var i=0; i < this.getPaginator().getTotalRecords(); i++) {
                this.selection.push(i);
            }

        } else {
<<<<<<< HEAD
            jQuery(this.jqId + ' .ui-datatable-data tr').each(function() {
                _self.selection.push(jQuery(this).attr('id').split('_row_')[1]);
=======
            jQuery(this.jqId + ' tbody.ui-datatable-data tr').each(function() {
                this.selection.push(jQuery(this).attr('id').split('_row_')[1]);
>>>>>>> 6b744893
            });
        }

        //save state
        this.writeSelections();

    }
    else {
        jQuery(this.jqId + ' tbody.ui-datatable-data td.ui-selection-column input:checkbox').attr('checked', false);

        this.clearSelection();
    }
}

/**
 * Cell select handler
 *
 * - Unselects a cell if it's already selected
 * - For single cell selection, clears previous selection
 */
PrimeFaces.widget.DataTable.prototype.onCellClick = function(event, cellElement) {

    //Check if rowclick triggered this event not an element in row content
    if(jQuery(event.target).is('td,span')) {

        var cell = jQuery(cellElement);

        if(cell.hasClass('ui-selected'))
            this.unselectCell(cell);
        else
           this.selectCell(cell);
    }
}

PrimeFaces.widget.DataTable.prototype.selectCell = function(cell) {
    var rowId = cell.parent().attr('id').split('_row_')[1],
    columnIndex = cell.index();

    //unselect previous selection
    if(this.cfg.selectionMode === 'singlecell') {
        jQuery(this.jqId + ' tbody.ui-datatable-data td').removeClass('ui-selected ui-state-highlight');
        this.selection = [];
    }

    //add to selection
    cell.addClass('ui-state-highlight ui-selected');
    this.selection.push(rowId + '#' + columnIndex);

    //save state
    this.writeSelections();
}

PrimeFaces.widget.DataTable.prototype.unselectCell = function(cell) {
    var rowId = cell.parent().attr('id').split('_row_')[1],
    columnIndex = cell.index(),
    cellId = rowId + '#' + columnIndex;

    //remove visual style
    cell.removeClass('ui-selected ui-state-highlight');

    //remove from selection
    this.selection = jQuery.grep(this.selection, function(c) {
        return c != cellId;
    });

    //save state
    this.writeSelections();
}

/**
 * Expands a row to display detail content
 */
PrimeFaces.widget.DataTable.prototype.toggleExpansion = function(expanderElement) {
    var expander = jQuery(expanderElement),
    row = expander.parent().parent(),
    expanded = row.hasClass('ui-expanded-row');

    if(expanded) {
        expander.removeClass('ui-icon-circle-triangle-s');
        row.removeClass('ui-expanded-row');
        row.next().fadeOut(function() {
           jQuery(this).remove();
        });
    }
    else {
        expander.addClass('ui-icon-circle-triangle-s');
        row.addClass('ui-expanded-row');

        this.loadExpandedRowContent(row);
    }
    
}

PrimeFaces.widget.DataTable.prototype.loadExpandedRowContent = function(row) {
    var options = {
        source: this.id,
        process: this.id,
        update: this.id,
        formId: this.cfg.formId
    },
    rowId = row.attr('id').split('_row_')[1],
    _self = this;

    options.onsuccess = function(responseXML) {
        var xmlDoc = responseXML.documentElement,
        updates = xmlDoc.getElementsByTagName("update");

        for(var i=0; i < updates.length; i++) {
            var id = updates[i].attributes.getNamedItem("id").nodeValue,
            content = updates[i].firstChild.data;

            if(id == _self.id){
                row.after(content);
                row.next().fadeIn();
            }
            else {
                PrimeFaces.ajax.AjaxUtils.updateElement(id, content);
            }
        }

        return false;
    };

    var params = {};
    params[this.id + '_rowExpansion'] = true;
    params[this.id + '_expandedRowId'] = rowId;

    PrimeFaces.ajax.AjaxRequest(this.cfg.url, options, params);
}

/**
 * Displays in-cell editors for given row
 */
PrimeFaces.widget.DataTable.prototype.showEditors = function(element) {
    jQuery(element).parents('tr').addClass('ui-state-highlight').children('td.ui-editable-column').each(function() {
       var column = jQuery(this);

       column.find('span.ui-cell-editor-output').hide();
       column.find('span.ui-cell-editor-input').show();

       jQuery(element).hide();
       jQuery(element).siblings().show();
    });
}

/**
 * Saves the edited row
 */
PrimeFaces.widget.DataTable.prototype.saveRowEdit = function(element) {
    this.doRowEditRequest(element, 'save');
}

/**
 * Cancels row editing
 */
PrimeFaces.widget.DataTable.prototype.cancelRowEdit = function(element) {
    this.doRowEditRequest(element, 'cancel');
}

/**
 * Sends an ajax request to handle row save or cancel
 */
PrimeFaces.widget.DataTable.prototype.doRowEditRequest = function(element, action) {
    var row = jQuery(jQuery(element).parents('tr').get(0)),
    options = {
        source: this.id,
        update: this.id,
        formId: this.cfg.formId
    },
    _self = this,
    rowEditorId = row.find('span.ui-row-editor').attr('id');

    if(action === 'save') {
        //Only process cell editors of current row
        var editorsToProcess = new Array();
        editorsToProcess.push(rowEditorId);

        row.find('span.ui-cell-editor').each(function() {
           editorsToProcess.push(jQuery(this).attr('id'));
        });

        options.process = editorsToProcess.join(' ');

        //Additional components to update after row edit request
        if(this.cfg.onRowEditUpdate) {
            options.update += ' ' + this.cfg.onRowEditUpdate;
        }
    }

    options.onsuccess = function(responseXML) {
        var xmlDoc = responseXML.documentElement,
        updates = xmlDoc.getElementsByTagName("update"),
        extensions = xmlDoc.getElementsByTagName("extension");

        this.args = {};
        for(i=0; i < extensions.length; i++) {
            var extension = extensions[i];

            if(extension.getAttributeNode('primefacesCallbackParam')) {
                var jsonObj = jQuery.parseJSON(extension.firstChild.data);

                for(var paramName in jsonObj) {
                    if(paramName)
                        this.args[paramName] = jsonObj[paramName];
                }
            }
        }

        for(var i=0; i < updates.length; i++) {
            var id = updates[i].attributes.getNamedItem("id").nodeValue,
            content = updates[i].firstChild.data;

            if(id == _self.id){
                if(!this.args.validationFailed) {
                    row.replaceWith(content);
                }
            }
            else {
                PrimeFaces.ajax.AjaxUtils.updateElement(id, content);
            }
        }

        return false;
    };

    var params = {};
    params[rowEditorId] = rowEditorId;
    params[this.id + '_rowEdit'] = true;
    params[this.id + '_editedRowId'] = row.attr('id').split('_row_')[1];

    PrimeFaces.ajax.AjaxRequest(this.cfg.url, options, params);
}


/**
 * Returns the paginator instance if any defined
 */
PrimeFaces.widget.DataTable.prototype.getPaginator = function() {
    return this.cfg.paginator;
}

/**
 * Writes selected row ids to state holder
 */
PrimeFaces.widget.DataTable.prototype.writeSelections = function() {
    jQuery(this.selectionHolder).val(this.selection.join(','));
}

/**
 * Returns type of selection
 */
PrimeFaces.widget.DataTable.prototype.isSingleSelection = function() {
    return this.cfg.selectionMode == 'single';
}

/**
 * Clears the selection state
 */
PrimeFaces.widget.DataTable.prototype.clearSelection = function() {
    this.selection = [];
    
    jQuery(this.selectionHolder).val('');
}

/**
 * Returns true|false if selection is enabled|disabled
 */
PrimeFaces.widget.DataTable.prototype.isSelectionEnabled = function() {
    return this.cfg.selectionMode != undefined || this.cfg.columnSelectionMode != undefined;
}

/**
 * Returns true|false if selection is enabled|disabled
 */
PrimeFaces.widget.DataTable.prototype.isCellSelectionEnabled = function() {
    return this.cfg.selectionMode === 'singlecell' || this.cfg.selectionMode === 'multiplecell';
}

/**
 * Returns true|false if datatable has incell editors
 */
PrimeFaces.widget.DataTable.prototype.getRowEditors = function() {
    return jQuery(this.jqId + ' tbody.ui-datatable-data tr td span.ui-row-editor');
}

/**
 * Binds cell editor events non-obstrusively
 */
PrimeFaces.widget.DataTable.prototype.setupCellEditorEvents = function(rowEditors) {
    var _self = this;
    
    rowEditors.find('span.ui-icon-pencil').die().live('click', function() {
        _self.showEditors(this);
    });

    rowEditors.find('span.ui-icon-check').die().live('click', function() {
        _self.saveRowEdit(this);
    });

    rowEditors.find('span.ui-icon-close').die().live('click', function() {
        _self.cancelRowEdit(this);
    });
}

/**
 * Clears table filters and then update the datatable
 */
PrimeFaces.widget.DataTable.prototype.clearFilters = function() {
    jQuery(this.jqId + ' thead th .ui-column-filter').val('');
    
    var options = {
        source: this.id,
        update: this.id,
        process: this.id,
        formId: this.cfg.formId
    };
    
    var params = {};
    params[this.id + "_clearFilters"] = true;

    PrimeFaces.ajax.AjaxRequest(this.cfg.url, options, params);
}

/*

Copyright (c) 2009 Dimas Begunoff, http://www.farinspace.com

Licensed under the MIT license
http://en.wikipedia.org/wiki/MIT_License

Permission is hereby granted, free of charge, to any person
obtaining a copy of this software and associated documentation
files (the "Software"), to deal in the Software without
restriction, including without limitation the rights to use,
copy, modify, merge, publish, distribute, sublicense, and/or sell
copies of the Software, and to permit persons to whom the
Software is furnished to do so, subject to the following
conditions:

The above copyright notice and this permission notice shall be
included in all copies or substantial portions of the Software.

THE SOFTWARE IS PROVIDED "AS IS", WITHOUT WARRANTY OF ANY KIND,
EXPRESS OR IMPLIED, INCLUDING BUT NOT LIMITED TO THE WARRANTIES
OF MERCHANTABILITY, FITNESS FOR A PARTICULAR PURPOSE AND
NONINFRINGEMENT. IN NO EVENT SHALL THE AUTHORS OR COPYRIGHT
HOLDERS BE LIABLE FOR ANY CLAIM, DAMAGES OR OTHER LIABILITY,
WHETHER IN AN ACTION OF CONTRACT, TORT OR OTHERWISE, ARISING
FROM, OUT OF OR IN CONNECTION WITH THE SOFTWARE OR THE USE OR
OTHER DEALINGS IN THE SOFTWARE.

*/

;(function($){

	var scrollbarWidth = 0;

	// http://jdsharp.us/jQuery/minute/calculate-scrollbar-width.php
	function getScrollbarWidth()
	{
		if (scrollbarWidth) return scrollbarWidth;
		var div = $('<div style="width:50px;height:50px;overflow:hidden;position:absolute;top:-200px;left:-200px;"><div style="height:100px;"></div></div>');
		$('body').append(div);
		var w1 = $('div', div).innerWidth();
		div.css('overflow-y', 'auto');
		var w2 = $('div', div).innerWidth();
		$(div).remove();
		scrollbarWidth = (w1 - w2);
		return scrollbarWidth;
	}

	$.fn.tableScroll = function(options)
	{
		if (options == 'undo')
		{
			var container = $(this).parent().parent();
			container.find('.ui-scrollable-datatable-header thead').prependTo(this);
			container.find('.ui-scrollable-datatable-footer tfoot').appendTo(this);
			container.before(this);
			container.empty();
			return;
		}

		var settings = $.extend({},$.fn.tableScroll.defaults,options);

		settings.scrollbarWidth = getScrollbarWidth();

		this.each(function()
		{
			var flush = settings.flush;

			var tb = $(this).addClass('ui-scrollable-datatable-body');

			var wrapper = $('<div class="ui-scrollable-datatable-container"></div>').insertBefore(tb).append(tb);

			// check for a predefined container
			if (!wrapper.parent('div').hasClass(settings.containerClass))
			{
				$('<div></div>').addClass(settings.containerClass).insertBefore(wrapper).append(wrapper);
			}

			var width = settings.width ? settings.width : tb.outerWidth();

			wrapper.css
			({
				'width': width+'px',
				'height': settings.height+'px',
				'overflow': 'auto'
			});

			tb.css('width',width+'px');

			// with border difference
			var wrapper_width = wrapper.outerWidth();
			var diff = wrapper_width-width;

			// assume table will scroll
			wrapper.css({width:((width-diff)+settings.scrollbarWidth)+'px'});
			tb.css('width',(width-diff)+'px');

			if (tb.outerHeight() <= settings.height)
			{
				wrapper.css({height:'auto',width:(width-diff)+'px'});
				flush = false;
			}

			// using wrap does not put wrapper in the DOM right
			// away making it unavailable for use during runtime
			// tb.wrap(wrapper);

			// possible speed enhancements
			var has_thead = $('thead',tb).length ? true : false ;
			var has_tfoot = $('tfoot',tb).length ? true : false ;
			var thead_tr_first = $('thead tr:first',tb);
			var tbody_tr_first = $('tbody tr:first',tb);
			var tfoot_tr_first = $('tfoot tr:first',tb);

			// remember width of last cell
			var w = 0;

			$('th, td',thead_tr_first).each(function(i)
			{
				w = $(this).width();

				$('th:eq('+i+'), td:eq('+i+')',thead_tr_first).css('width',w+'px');
				$('th:eq('+i+'), td:eq('+i+')',tbody_tr_first).css('width',w+'px');
				if (has_tfoot) $('th:eq('+i+'), td:eq('+i+')',tfoot_tr_first).css('width',w+'px');
			});

			if (has_thead)
			{
				var tbh = $('<table class="ui-scrollable-datatable-header" cellspacing="0"></table>').insertBefore(wrapper).prepend($('thead',tb));
			}

			if (has_tfoot)
			{
				var tbf = $('<table class="ui-scrollable-datatable-footer" cellspacing="0"></table>').insertAfter(wrapper).prepend($('tfoot',tb));
			}

			if (tbh != undefined)
			{
				tbh.css('width',width+'px');

				if (flush)
				{
					$('tr:first th:last, tr:first td:last',tbh).css('width',(w+settings.scrollbarWidth)+'px');
					tbh.css('width',wrapper.outerWidth() + 'px');
				}
			}

			if (tbf != undefined)
			{
				tbf.css('width',width+'px');

				if (flush)
				{
					$('tr:first th:last, tr:first td:last',tbf).css('width',(w+settings.scrollbarWidth)+'px');
					tbf.css('width',wrapper.outerWidth() + 'px');
				}
			}
		});

		return this;
	};

	// public
	$.fn.tableScroll.defaults =
	{
		flush: true, // makes the last thead and tbody column flush with the scrollbar
		width: null, // width of the table (head, body and foot), null defaults to the tables natural width
		height: 100, // height of the scrollable area
		containerClass: 'ui-scrollable-datatable' // the plugin wraps the table in a div with this css class
	};

})(jQuery);<|MERGE_RESOLUTION|>--- conflicted
+++ resolved
@@ -554,13 +554,8 @@
             }
 
         } else {
-<<<<<<< HEAD
-            jQuery(this.jqId + ' .ui-datatable-data tr').each(function() {
+            jQuery(this.jqId + ' tbody.ui-datatable-data tr').each(function() {
                 _self.selection.push(jQuery(this).attr('id').split('_row_')[1]);
-=======
-            jQuery(this.jqId + ' tbody.ui-datatable-data tr').each(function() {
-                this.selection.push(jQuery(this).attr('id').split('_row_')[1]);
->>>>>>> 6b744893
             });
         }
 
